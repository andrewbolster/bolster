"""Console script for bolster."""
<<<<<<< HEAD
import os
=======

>>>>>>> 84307c16
import sys

import click

from .data_sources.metoffice import get_uk_precipitation


@click.group()
def cli(args=None):
    """Console script for bolster."""
    click.echo("Replace this message by putting your code into bolster.cli.main")
    click.echo("See click documentation at https://click.palletsprojects.com/")
    return 0


@cli.command()
@click.option(
    "--bounding-box",
    default=None,
    help="Bounding box for the area of interest (min_lon,min_lat,max_lon,max_lat)",
)
@click.option(
    "--order-name",
    default=os.getenv("MAP_IMAGES_ORDER_NAME"),
    help="Order name for the precipitation data",
)
def get_precipitation(bounding_box, order_name):
    """Get UK precipitation data. Requires MET_OFFICE_API_KEY to be set in the environment."""
    assert os.getenv("MET_OFFICE_API_KEY") is not None, "MET_OFFICE_API_KEY not set in environment"
    if bounding_box is not None:
        try:
            min_lon, min_lat, max_lon, max_lat = map(float, bounding_box.split(","))
            bounding_box = (min_lon, min_lat, max_lon, max_lat)
            click.echo(f"Bounding box: {bounding_box}")
        except ValueError:
            click.echo("Invalid bounding box format. Use min_lon,min_lat,max_lon,max_lat.")

    if order_name is None:
        order_name = os.getenv("MAP_IMAGES_ORDER_NAME")
        if order_name is None:
            click.echo("Order name not provided and MAP_IMAGES_ORDER_NAME not set in environment.")
            return

    img = get_uk_precipitation(order_name=order_name, bounding_box=bounding_box)
    img.save("precipitation.png")
    click.echo("Precipitation image saved as 'precipitation.png'")


if __name__ == "__main__":
    sys.exit(cli())  # pragma: no cover<|MERGE_RESOLUTION|>--- conflicted
+++ resolved
@@ -1,9 +1,6 @@
 """Console script for bolster."""
-<<<<<<< HEAD
+
 import os
-=======
-
->>>>>>> 84307c16
 import sys
 
 import click
